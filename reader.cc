#include <libpstack/util.h>
#include <unistd.h>
#include <stdint.h>
#include <unistd.h>
#include <iostream>
#include <fcntl.h>
#include <assert.h>
#include <sys/stat.h>

using std::string;

string
linkResolve(string name)
{
    char buf[1024];
    int rc;
    for (;;) {
        rc = readlink(name.c_str(), buf, sizeof buf - 1);
        if (rc == -1)
            break;
        buf[rc] = 0;
        if (buf[0] != '/') {
            auto lastSlash = name.rfind('/');
            name = lastSlash == string::npos ? string(buf) : name.substr(0, lastSlash + 1) + string(buf);
        } else {
            name = buf;
        }
    }
    return name;
}

off_t
FileReader::size() const
{
    if (fileSize == -1) {
       struct stat buf;
       int rc = fstat(file, &buf);
       if (rc == -1)
           throw Exception() << "fstat failed: can't find size of file: " << strerror(errno);
       fileSize = buf.st_size;
    }
    return fileSize;
}


bool
FileReader::openfile(int &file, std::string name_)
{
    auto fd = open(name_.c_str(), O_RDONLY);
    if (fd != -1) {
        file = fd;
        name = name_;
        return true;
    }
    return false;
}

FileReader::FileReader(const string &name_)
    : name(name_)
    , file(-1)
    , fileSize(-1)
{
    if (!openfile(file, name_))
        throw Exception() << "cannot open file '" << name_ << "': " << strerror(errno);
}

FileReader::~FileReader()
{
    ::close(file);
}

MemReader::MemReader(size_t len_, char *data_)
    : len(len_)
    , data(data_)
{
}

size_t
MemReader::read(off_t off, size_t count, char *ptr) const
{
    if (off > off_t(len))
        throw Exception() << "read past end of memory";
    size_t rc = std::min(count, len - size_t(off));
    memcpy(ptr, data + off, rc);
    return rc;
}

void
MemReader::describe(std::ostream &os) const
{
    os << "in-memory image";
}

std::string
Reader::readString(off_t offset) const
{
    string res;
<<<<<<< HEAD
    for (size_t s = size(); offset < s; ++offset) {
=======
    for (off_t s = size(); offset < s; ++offset) {
        char c;
>>>>>>> 80829839
        read(offset, 1, &c);
        if (c == 0)
            break;
        res += c;
    }
    return res;
}

size_t
FileReader::read(off_t off, size_t count, char *ptr) const
{
    auto rc = pread(file, ptr, count, off);
    if (rc == -1)
        throw Exception()
            << "read " << count
            << " at " << off
            << " on " << *this
            << " failed: " << strerror(errno);
    return rc;
}

void
CacheReader::Page::load(Reader &r, off_t offset_)
{
    assert(offset_ % PAGESIZE == 0);
    try {
        len = r.read(offset_, PAGESIZE, data);
        offset = offset_;
    }
    catch (std::exception &ex) {
        len = 0;
    }
}

CacheReader::CacheReader(std::shared_ptr<Reader> upstream_)
    : upstream(upstream_)
{
}

CacheReader::~CacheReader()
{
    for (auto i = pages.begin(); i != pages.end(); ++i)
        delete *i;
}

CacheReader::Page *
CacheReader::getPage(off_t pageoff) const
{
    Page *p;
    int first = true;
    for (auto i = pages.begin(); i != pages.end(); ++i) {
        p = *i;
        if (p->offset == pageoff) {
            // move page to front.
            if (!first) {
                pages.erase(i);
                pages.push_front(p);
            }
            return p;
        }
        first = false;
    }
    if (pages.size() == MAXPAGES) {
        p = pages.back();
        pages.pop_back();
    } else {
        p = new Page();
    }
    p->load(*upstream, pageoff);
    pages.push_front(p);
    return p;
}

size_t
CacheReader::read(off_t absoff, size_t count, char *ptr) const
{
    off_t startoff = absoff;
    for (;;) {
        if (count == 0)
            break;
        size_t offsetOfDataInPage = absoff % PAGESIZE;
        off_t offsetOfPageInFile = absoff - offsetOfDataInPage;
        Page *page = getPage(offsetOfPageInFile);
        if (page == 0)
            break;
        size_t chunk = std::min(page->len - offsetOfDataInPage, count);
        memcpy(ptr, page->data + offsetOfDataInPage, chunk);
        absoff += chunk;
        count -= chunk;
        ptr += chunk;
        if (page->len != PAGESIZE)
            break;
    }
    return absoff - startoff;
}

string
CacheReader::readString(off_t offset) const
{
    auto &entry = stringCache[offset];
    if (entry.isNew) {
        entry.value = Reader::readString(offset);
        entry.isNew = false;
    }
    return entry.value;
}

std::shared_ptr<Reader>
loadFile(const std::string &path)
{
    return std::make_shared<CacheReader>(
        std::make_shared<FileReader>(path));
}<|MERGE_RESOLUTION|>--- conflicted
+++ resolved
@@ -95,12 +95,8 @@
 Reader::readString(off_t offset) const
 {
     string res;
-<<<<<<< HEAD
-    for (size_t s = size(); offset < s; ++offset) {
-=======
     for (off_t s = size(); offset < s; ++offset) {
         char c;
->>>>>>> 80829839
         read(offset, 1, &c);
         if (c == 0)
             break;
